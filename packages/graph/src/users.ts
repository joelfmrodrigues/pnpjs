--- conflicted
+++ resolved
@@ -11,11 +11,9 @@
 } from "@microsoft/microsoft-graph-types";
 import { Messages, MailboxSettings, MailFolders } from "./messages";
 import { DirectoryObjects } from "./directoryobjects";
-<<<<<<< HEAD
 import { People } from "./people";
-=======
+
 import { InsightsMethods, Insights } from "./insights";
->>>>>>> 97accafa
 
 /**
  * Describes a collection of Users objects
@@ -182,18 +180,17 @@
     }
 
     /**
-<<<<<<< HEAD
     * People ordered by their relevance to the user
     */
     public get people(): People {
         return new People(this);
     }
-=======
+
+    /**
     * The Insights associated with me
     */
     public get insights(): InsightsMethods {
         return new Insights(this);
     }
 
->>>>>>> 97accafa
 }