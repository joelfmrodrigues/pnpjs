{
<<<<<<< HEAD
  "name": "@pnp/pnp",
  "version": "1.0.0-beta.2",
=======
  "name": "@pnp/pnp-root",
  "private": true,
  "version": "1.0.1",
>>>>>>> aac8330e
  "description": "A JavaScript library for SharePoint development.",
  "dependencies": {
    "@pnp/dev-server": "file:tools\\dev-server"
  },
  "devDependencies": {
    "@microsoft/microsoft-graph-types": "1.1.0",
    "@pnp/dev-server": "file:tools\\dev-server",
    "@types/chai": "4.1.0",
    "@types/chai-as-promised": "7.1.0",
    "@types/core-js": "0.9.44",
    "@types/gulp-util": "3.0.34",
    "@types/mocha": "2.2.46",
    "@types/node": "9.3.0",
    "@types/sharepoint": "2016.1.0",
    "adal-node": "0.1.27",
    "chai": "4.1.2",
    "chai-as-promised": "7.1.1",
    "del": "3.0.0",
    "gulp": "3.9.1",
    "gulp-istanbul": "1.1.3",
    "gulp-mocha": "5.0.0",
    "gulp-replace": "0.6.1",
    "gulp-sourcemaps": "2.6.3",
    "gulp-spsave": "3.1.0",
    "gulp-tap": "git://github.com/patrick-rodgers/gulp-tap.git",
    "gulp-tslint": "8.1.2",
    "gulp-typescript": "3.2.3",
    "gulp-util": "3.0.8",
    "highlight.js": "9.12.0",
    "markdown-it": "8.4.0",
    "markdown-it-replace-link": "1.0.1",
    "markdown-it-video": "0.5.1",
    "merge2": "1.2.1",
    "mocha": "4.1.0",
    "node-fetch": "1.7.3",
    "pump": "2.0.0",
    "rollup": "0.54.0",
    "rollup-plugin-sourcemaps": "0.4.2",
    "run-sequence": "2.2.1",
    "semver": "5.4.1",
    "string-replace-loader": "1.3.0",
    "ts-loader": "3.2.0",
    "tslib": "1.8.1",
    "tslint": "5.9.1",
    "typescript": "2.6.2",
    "uglify-js": "3.3.5",
    "webpack": "3.10.0",
    "webpack-dev-server": "2.10.1",
    "yargs": "10.1.1"
  },
  "scripts": {
    "start": "gulp serve",
    "test": "gulp test"
  },
  "repository": {
    "type": "git",
    "url": "git://github.com/pnp/pnp"
  },
  "author": {
    "name": "Microsoft and other contributors"
  },
  "license": "MIT",
  "keywords": [
    "sharepoint",
    "office365",
    "tools",
    "spfx",
    "sharepoint framework"
  ],
  "maintainers": [
    {
      "name": "patrick-rodgers",
      "email": "patrick.rodgers@microsoft.com"
    }
  ],
  "bugs": {
    "url": "https://github.com/pnp/pnp/issues"
  },
  "homepage": "https://github.com/pnp/pnp"
}<|MERGE_RESOLUTION|>--- conflicted
+++ resolved
@@ -1,12 +1,8 @@
 {
-<<<<<<< HEAD
-  "name": "@pnp/pnp",
-  "version": "1.0.0-beta.2",
-=======
+
   "name": "@pnp/pnp-root",
   "private": true,
   "version": "1.0.1",
->>>>>>> aac8330e
   "description": "A JavaScript library for SharePoint development.",
   "dependencies": {
     "@pnp/dev-server": "file:tools\\dev-server"
