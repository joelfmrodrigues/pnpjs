--- conflicted
+++ resolved
@@ -1,11 +1,7 @@
 {
   "name": "@pnp/monorepo",
   "private": true,
-<<<<<<< HEAD
-  "version": "1.3.1-2",
-=======
   "version": "1.3.1",
->>>>>>> 97accafa
   "description": "A JavaScript library for SharePoint development.",
   "dependencies": {},
   "devDependencies": {
