{
  "name": "@pnp/pnp-root",
  "private": true,
<<<<<<< HEAD
  "version": "1.0.0-beta.3",
=======
  "version": "1.0.0-beta.4",
>>>>>>> 0cfea547
  "description": "A JavaScript library for SharePoint development.",
  "dependencies": {},
  "devDependencies": {
    "@microsoft/microsoft-graph-types": "1.0.1",
    "@types/chai": "4.0.4",
    "@types/chai-as-promised": "7.1.0",
    "@types/core-js": "0.9.43",
    "@types/gulp-util": "3.0.31",
    "@types/mocha": "2.2.43",
    "@types/node": "8.0.28",
    "@types/sharepoint": "2013.1.9",
    "chai": "4.1.2",
    "chai-as-promised": "7.1.1",
    "del": "3.0.0",
    "gulp": "3.9.1",
    "gulp-istanbul": "1.1.2",
    "gulp-jsdoc3": "1.0.1",
    "gulp-mocha": "4.3.1",
    "gulp-replace": "0.6.1",
    "gulp-sourcemaps": "2.6.1",
    "gulp-spsave": "3.1.0",
    "gulp-tslint": "8.1.2",
    "gulp-typescript": "3.2.2",
    "gulp-util": "3.0.8",
    "jsdoc": "3.5.4",
    "merge2": "1.2.0",
    "mocha": "3.5.3",
    "node-fetch": "1.7.3",
    "pump": "1.0.2",
    "rollup": "0.50.0",
    "rollup-plugin-sourcemaps": "0.4.2",
    "semver": "5.4.1",
    "string-replace-loader": "1.3.0",
    "ts-loader": "2.3.7",
    "tslib": "1.7.1",
    "tslint": "5.7.0",
    "typescript": "2.5.2",
    "uglify-js": "3.1.1",
    "webpack": "3.6.0",
    "webpack-dev-server": "2.8.2",
    "yargs": "9.0.1"
  },
  "scripts": {
    "test": "gulp test"
  },
  "repository": {
    "type": "git",
    "url": "git://github.com/pnp/pnp"
  },
  "author": {
    "name": "Microsoft and other contributors"
  },
  "license": "MIT",
  "keywords": [
    "sharepoint",
    "office365",
    "tools",
    "spfx",
    "sharepoint framework"
  ],
  "maintainers": [
    {
      "name": "patrick-rodgers",
      "email": "patrick.rodgers@microsoft.com"
    }
  ],
  "bugs": {
    "url": "https://github.com/pnp/pnp/issues"
  },
  "homepage": "https://github.com/pnp/pnp"
}<|MERGE_RESOLUTION|>--- conflicted
+++ resolved
@@ -1,11 +1,7 @@
 {
   "name": "@pnp/pnp-root",
   "private": true,
-<<<<<<< HEAD
-  "version": "1.0.0-beta.3",
-=======
   "version": "1.0.0-beta.4",
->>>>>>> 0cfea547
   "description": "A JavaScript library for SharePoint development.",
   "dependencies": {},
   "devDependencies": {
